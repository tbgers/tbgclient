from bs4 import BeautifulSoup, NavigableString
from tbgclient.protocols.forum import (
    MessageData, PageData, UserData, AlertData, BoardData, TopicData
)
from tbgclient.exceptions import RequestError
import re
from typing import TypeVar, Callable
from requests import Response
<<<<<<< HEAD
from datetime import datetime, timezone
=======
from datetime import datetime, UTC, timedelta
>>>>>>> 088fe827
from urllib.parse import urlparse, parse_qs
from functools import reduce
from warnings import warn

T = TypeVar('T')
date_format = "%b %d, %Y, %I:%M:%S %p"


def date_regex() -> str:
    return (
        date_format
        .replace("%b", r"\w+")
        .replace("%d", r"\d\d")
        .replace("%Y", r"\d\d\d\d")
        .replace("%I", r"\d\d")
        .replace("%M", r"\d\d")
        .replace("%S", r"\d\d")
        .replace("%p", r"(AM|PM)")
    )


parser_config = dict(
    features="html.parser",  # using html.parser
)


def parse_integer(text: str) -> int | None:
    text = re.sub(r"[^\d]", "", text)
    if text == "":
        return None
    return int(text)


def parser(*args, **kwargs) -> BeautifulSoup:
    """Convenience function for ``BeautifulSoup(..., **parser_config)``."""
    return BeautifulSoup(*args, **parser_config, **kwargs)


def xml_parser(*args, **kwargs) -> BeautifulSoup:
    """Convenience function for
    ``BeautifulSoup(..., features="xml", **parser_config)``."""
    kwargs = {**parser_config, **kwargs, "features": "xml"}
    return BeautifulSoup(*args, **kwargs)


def dl_to_dict(element: BeautifulSoup) -> dict[BeautifulSoup, BeautifulSoup]:
    """Turn a description list into a dictionary."""
    keys = [x for x in element.children if x.name == "dt"]
    values = [x for x in element.children if x.name == "dd"]
    return dict(zip(keys, values))


def check_errors(document: str, response: Response) -> None:
    """Checks for an error message in this document.

    :param document: The document.
    :type document: str
    :param response: The response to be supplied for :py:class:`RequestError`.
    :raises RequestError: An error message is found.
    """
    elm = parser(document)

    fatal_error = elm.find("div", {"id": "fatal_error"})
    if fatal_error is not None:
        message = fatal_error.contents[3] \
                             .contents[1]
        raise RequestError(
            f"An error has occurred: \n{message.text.strip()}\n"
            f"({message.get('id')})",
            response=response
        )
    errors = elm.find("div", {"id": "errors"})
    if errors is not None:
        errors_dt = errors.contents[1].contents[1].text
        errors_dd = errors.contents[1].contents[3]
        raise RequestError(
            f"{errors_dt.strip()}\n"
            + "\n".join(str(string).strip()
                        for string in errors_dd.contents[::2]),
            response=response
        )


def get_hidden_inputs(document: str) -> dict[str, str]:
    """Get hidden input values on a form.
    Useful if you want to find nonce values.

    :param document: The document.
    :type document: str"""
    doc = parser(document)
    form = doc.find_all("form")[1:]  # first one is always the search box
    if len(form) != 1:
        raise ValueError(
            "FIXME: Found more than 1 form\n"
            f"{[str(x) for x in form if x.clear() or True]}"
        )
    inputs = form[0].find_all("input", {"type": "hidden"})
    # filter elements that is not hidden
    nonce = {
        tag.get("name"): tag.get("value")
        for tag in inputs
    }
    return nonce


def parse_message(msg: BeautifulSoup) -> MessageData:
    """Parse a message.

    :param msg: The message element.
    :type msg: BeautifulSoup
    :return: The parsed message.
    :rtype: MessageData
    """
    mid = int(msg.attrs["id"][3:])
    wrapper = msg.find("div", {"class": "post_wrapper"})

    poster = wrapper.find("div", {"class": "poster"})
    edited = wrapper.find("span", {"class": "modified"})
    edited = edited.text[11:].strip()  # strip "Last Edit:"
    if edited == "":
        edited = None

    user: UserData = {}
    poster_title = poster.find("h4").find("a")
    user["name"] = poster_title.text
    # commence user_info...
    user_info = poster.find("ul", {"class": "user_info"})
    # avatar
    poster_avatar = user_info.find("li", {"class": "avatar"})
    if poster_avatar is not None:
        user["avatar"] = poster_avatar.find("img").get("src")
    # user group
    poster_group = user_info.find("li", {"class": "postgroup"})
    if poster_group is not None:
        user["group"] = poster_group.text
    # post count
    poster_activity = user_info.find("li", {"class": "postcount"})
    if poster_activity is not None:
        user["posts"] = parse_integer(poster_activity.text[7:])
    # blurb
    poster_blurb = user_info.find("li", {"class": "blurb"})
    if poster_blurb is not None:
        user["blurb"] = poster_blurb.text
    # gender
    poster_gender = (
        user_info
        .find("li", {"class": "im_icons"})
    )
    if poster_gender is not None:
        user["gender"] = (
            poster_gender
            .find("li", {"class": re.compile(r"cust_gender")})
            .find("span")
            .get("title")
        )
    # website
    poster_website = user_info.find("li", {"class": "profile"})
    if poster_website is not None:
        user["website"] = (
            poster_website
            .find("li")
            .find("a")
            .get("href")
        )
    # location
    poster_location = user_info.find("li", {"class": re.compile(r"cust_loca")})
    if poster_location is not None:
        user["location"] = poster_location.text[6:]

    post_info = wrapper.find("div", {"class": "postinfo"})
    icon = (
        post_info.find("span", {"class": "messageicon"}).find("img")
        .get("src")
    )
    # get the icon name
    icon = icon.split("/")[-1].split(".")[0]
    post_title = post_info.find("a", {"class": "smalltext"})
    content = wrapper.find("div", {"class": "post"}).find("div")
    signature = wrapper.find("div", {"class": "moderatorbar"}) \
                       .find("div", {"class": "signature"})
    if signature is not None:
        user["signature"] = "".join(map(str, signature.children)).strip()

    return {
        "mid": mid,
        "content": "".join(map(str, content.children)).strip(),
        "edited": edited,
        "user": user,
        "icon": icon,
        "date": datetime.strptime(post_title.text, date_format),
        "subject": post_title.get("title")
    }


def parse_topic_content(content: BeautifulSoup,
                        hierarchy: list[tuple[str, str]]) -> list[MessageData]:
    """Parse ``#content_section`` of a topic page.
    This is meant to be used with :py:func:`parse_page`.

    :param content: The ``#content_section`` element of the page.
    :type content: BeautifulSoup
    :return: A list of messages.
    :rtype: list[MessageData]
    """
    forum_posts = content.find("div", {"id": "forumposts"})
    messages = forum_posts.find_all("div", {"id": re.compile(r"msg\d+")})
    # Get the topic ID
    queries = {
        k: v[0]
        for _, link in hierarchy
        for k, v in parse_qs(urlparse(link).query).items()
    }
    tid = queries.setdefault('topic', '0')
    tid = int(tid.split(".")[0])
    return [
        {"tid": tid, **parse_message(msg)}
        for msg in messages
    ]


def parse_search_item(msg: BeautifulSoup) -> MessageData:
    """Parse a search item.

    :param msg: The message element.
    :type msg: BeautifulSoup
    :return: The parsed message.
    :rtype: MessageData
    """
    # We are assuming SMF can only search for posts
    # and not topics like in FluxBB.
    topic_details = msg.find("div", {"class": "topic_details"})
    location = topic_details.find("h5")
    smalltext = topic_details.find("span")
    content = msg.find("div", class_="list_posts")

    board_link = location.contents[0]
    topic_link = location.contents[2]
    user_link = smalltext.find("a")
    date_text = "".join(
        child
        for child in smalltext.children
        if isinstance(child, NavigableString)
    )
    date_text = datetime.strptime(
        re.search(date_regex(), date_text)[0],
        date_format
    )

    # board
    board_name = board_link.text
    board_link = urlparse(board_link.get("href"))
    bid = parse_qs(board_link.query)["board"][0].split(".")[0]
    # topic
    subject = topic_link.get("title")
    topic_link = urlparse(topic_link.get("href"))
    tid = parse_qs(topic_link.query)["topic"][0].split(".")[0]
    mid = int(topic_link.fragment[3:])
    # user
    username = user_link.text
    user_url = urlparse(user_link.get("href"))
    user_query = parse_qs(user_url.query)
    # Note the version difference:
    # Older version of Python may seperate ; as well as &
    # (meaning user_query will have "u")
    # This is no longer the case since 3.10
    if "u" in user_query:
        uid = user_query["u"]
    else:
        uid = parse_qs(user_query["action"][0], separator=";")["u"]

    return {
        "board_name": board_name,
        "bid": int(bid),
        "subject": subject,
        "tid": int(tid),
        "mid": mid,
        "user": {
            "name": username,
            "uid": int(uid[0])
        },
        "date": date_text,
        "content": (
            "".join(map(str, content.children)).strip()
            if content is not None
            else None
        ),
    }


def parse_search_content(
    content: BeautifulSoup,
    hierarchy: list[tuple[str, str]]
) -> list[MessageData]:
    """Parse ``#content_section`` of a search page.
    This is meant to be used with :py:func:`parse_page`.

    :param content: The ``#content_section`` element of the page.
    :type content: BeautifulSoup
    :return: A list of messages.
    :rtype: list[MessageData]
    """
    items = content.find_all("div", {"class": "windowbg"})
    return [parse_search_item(item) for item in items]


def parse_alerts_content(
    content: BeautifulSoup,
    hierarchy: list[tuple[str, str]]
) -> list[AlertData]:
    """Parse ``#content_section`` of an alert page.
    This is meant to be used with :py:func:`parse_page`.

    :param content: The ``#content_section`` element of the page.
    :type content: BeautifulSoup
    :return: A list of alerts.
    :rtype: list[MessageData]
    """
    patterns = {
        # tuple(re.split(r"(?={)|(?<=})|^|$", '...')[1:-1])
        "msg_quote": ('{user}', ' quoted you in ', '{msg}'),
        "msg_mention": ('{user}', ' mentioned you in ', '{msg}'),
        "board_topic": (
            '{user}', ' started a new topic, ',
            '{topic}', ', in ', '{board}'
        ),  # Is this ever a thing?
    }

    def parse_user_link(link: BeautifulSoup) -> UserData:
        """From a user link element, turn it into a UserData."""
        username = link.text
        user_url = urlparse(link.get("href"))
        user_query = parse_qs(user_url.query)
        # Note the version difference:
        # Older version of Python may seperate ; as well as &
        # (meaning user_query will have "u")
        # This is no longer the case since 3.10
        if "u" in user_query:
            uid = user_query["u"]
        else:
            uid = parse_qs(user_url.query, separator=";")["u"]
        return {
            "name": username,
            "uid": int(uid[0])
        }

    def parse_topic_link(link: BeautifulSoup) -> TopicData:
        """From a message link element, turn it into a TopicData."""

        topic_link = urlparse(link.get("href"))
        tid = parse_qs(topic_link.query)["topic"][0].split(".")[0]
        return {
            "tid": int(tid),
            "topic_name": link.text
        }

    def parse_message_link(link: BeautifulSoup) -> MessageData:
        """From a message link element, turn it into a MessageData."""
        topic_data = parse_topic_link(link)
        # The text of the link is parsed as topic_name
        # In messages, these are for subjects
        topic_data["subject"] = topic_data["topic_name"]
        del topic_data["topic_name"]
        msg_link = urlparse(link.get("href"))
        subject = link.get("title")
        mid = int(msg_link.fragment[3:])
        return {
            "subject": subject,
            "mid": mid,
            **topic_data,
        }

    def parse_board_link(link: BeautifulSoup) -> BoardData:
        board_name = link.text
        board_link = urlparse(link.get("href"))
        bid = parse_qs(board_link.query)["board"][0].split(".")[0]
        return {
            "board_name": board_name,
            "bid": int(bid),
        }

    group_parser = {
        "msg_quote": {
            "user": parse_user_link,
            "msg": parse_message_link,
        },
        "msg_mention": {
            "user": parse_user_link,
            "msg": parse_message_link,
        },
        "board_topic": {
            "user": parse_user_link,
            "topic": parse_topic_link,
            "board": parse_board_link,
        },
    }

    # Parse the alert text
    table = content.find("table", {"id": "alerts"})
    # print(table)
    result = []
    for row in table.find_all("tr"):
        alert_text = row.find("td", {"class": "alert_text"})
        alert_text = alert_text.find("div")
        # the element has trailing and leading spaces for some reason
        # completely unacceptable
        for pat_name, pat in patterns.items():
            if len(pat) != len(alert_text.contents):
                continue
            matched = {"type": pat_name, "values": {}}
            for rule, elm in zip(pat, alert_text.children):
                if rule.startswith("{") and rule.endswith("}"):
                    name = rule[1:-1]
                    matched["values"][name] = group_parser[pat_name][name](elm)
                elif rule != elm:
                    break  # not a match
            else:  # no break: we have a match!
                break
        else:  # no break: no patterns match
            matched = {"type": "unknown", "values": {"data": alert_text}}
            warn(
                f"Cannot parse alert {alert_text}\n"
                "Please make an issue and send a sample of this alert."
            )

        # Attach metadata
        # Date
        alert_time = row.find("td", {"class": "alert_time"})
        time = alert_time.find("time")
        time = int(time.get("datetime"))
        date = (
            datetime(1970, 1, 1, 0, 0, 0, tzinfo=UTC)
            + timedelta(seconds=time)
        )
        # Alert ID
        alert_buttons = row.find("td", {"class": "alert_buttons"})
        button_url = urlparse(alert_buttons.find("a").get("href"))
        # This would be the delete button
        button_query = parse_qs(button_url.query)
        if "aid" in button_query:
            aid = button_query["aid"]
        else:
            aid = parse_qs(button_url.query, separator=";")["aid"]

        result.append({
            **matched,
            "date": date,
            "aid": int(aid[0]),
        })

    return result


def parse_page(document: str, page_parser: Callable[[BeautifulSoup],
               list[T]]) -> PageData[T]:
    """Parse a single page.

    :param document: The document.
    :type document: str
    :param page_parser: How to parse the page.
    :return: The parsed page.
    :rtype: dict
    """
    elm = parser(document)
    # get hierarchy
    navbar = elm.find("div", {"class": "navigate_section"})
    hierarchy = [
        (x.text.strip("► \n"), x.contents[-2].attrs["href"])
        for x in navbar.find_all("li")
    ]
    # get current page
    content_section = elm.find("div", {"id": "content_section"})
    pagelinks = content_section.find("div", {"class": re.compile("pagelinks")})
    if pagelinks is None:  # can't find 'em!
        current_page = 0
        total_pages = 0
    else:
        pages = [
            x
            for x in pagelinks.contents if parse_integer(x.text) is not None
        ]
        current_page = int(
            pagelinks.find("span", {"class": "current_page"}).text
        )
        total_pages = parse_integer(pages[-1].text)
    # get content
    content = page_parser(content_section, hierarchy)

    return {
        "hierarchy": hierarchy,
        "current_page": current_page,
        "total_pages": total_pages,
        "contents": content
    }


def parse_quotefast(document: str) -> MessageData:
    """Parses the XML given by the `quotefast` action.

    :param document: The document.
    :return: The parsed message
    :rtype: MessageData
    """

    elm = xml_parser(document)
    subject = elm.find("subject")
    message = elm.find("message")
    reason = elm.find("reason")

    edit_time = int(reason.get("time"))
    if edit_time == 0:
        edit_time = None
    else:
        edit_time = datetime.fromtimestamp(edit_time, timezone.utc)

    return {
        "subject": subject.text,
        "content": message.text,
        "mid": parse_integer(message.get("id")[4:]),
        "edited": edit_time
    }


def parse_profile(document: str) -> UserData:
    """Parses the given user profile page.
    :param document: The document.
    :type document: str
    :return: The parsed profile.
    :rtype: UserData
    """
    elm = parser(document)
    profile_view = elm.find("div", {"id": "profileview"})

    result: UserData = {}

    basic_info = profile_view.find("div", {"id": "basicinfo"})
    # username
    username = basic_info.find("div", class_="username")
    group = username.find("span", class_="position")
    result["group"] = group.text
    group.decompose()
    result["name"] = username.text.strip()
    # avatar
    avatar = basic_info.find("img", class_="avatar")
    if avatar is not None:
        result["avatar"] = avatar.get("src")
    # icon_fields
    icon_fields = basic_info.find("ul", class_="icon_fields")
    result["website"] = icon_fields.find("span", class_="www")
    if result["website"] is not None:
        result["website"] = result["website"].parent.get("href")
    result["gender"] = icon_fields.find("span", class_=re.compile("^gender"))
    if result["gender"] is not None:
        result["gender"] = result["gender"].get("title")

    detailed_info = profile_view.find("div", {"id": "detailedinfo"})
    detailed_dict = reduce(dict.__or__, (
        dl_to_dict(dl)
        for dl in detailed_info.find_all("dl")
    ), {})
    # Map the terms into dictionary keys
    mapping = {
        # None means discard
        # All that's not listed here will become social info
        "Username:": None,
        "Posts:": "posts",
        "Email:": "email",
        "Personal text:": "blurb",
        "Age:": None,
        "Real name:": "real_name",
        "From:": "location",
        # IDEA: add these fields?
        "Date registered:": None,
        "Local Time:": None,
        "Last active:": None,
    }
    result["social"] = {}
    for dt, dd in detailed_dict.items():
        key = dt.text.strip()
        if key in mapping:
            if mapping[key] is not None:
                result[mapping[key]] = dd.text
        else:
            result["social"][key[:-1]] = dd.text
    result["posts"] = parse_integer(result["posts"].split()[0])
    # signature
    signature = profile_view.find("div", class_="signature")
    signature_title = signature.find("h5", text="Signature:")
    signature_title.decompose()
    result["signature"] = str(signature)

    return result<|MERGE_RESOLUTION|>--- conflicted
+++ resolved
@@ -6,11 +6,7 @@
 import re
 from typing import TypeVar, Callable
 from requests import Response
-<<<<<<< HEAD
-from datetime import datetime, timezone
-=======
-from datetime import datetime, UTC, timedelta
->>>>>>> 088fe827
+from datetime import datetime, timezone, timedelta
 from urllib.parse import urlparse, parse_qs
 from functools import reduce
 from warnings import warn
@@ -441,7 +437,7 @@
         time = alert_time.find("time")
         time = int(time.get("datetime"))
         date = (
-            datetime(1970, 1, 1, 0, 0, 0, tzinfo=UTC)
+            datetime(1970, 1, 1, 0, 0, 0, tzinfo=timezone.utc)
             + timedelta(seconds=time)
         )
         # Alert ID
