"""
Protocols that signifies parts of a forum.
"""

<<<<<<< HEAD
from typing import TypeVar, TypedDict, Generic
try:
    # PORT: 3.10 and below doesn't have typing.Self
    from typing import Self
except ImportError:
    from typing_extensions import Self
=======
from typing import TypeVar, TypedDict, Generic, Self, Any
>>>>>>> 088fe827
from enum import Enum
from abc import ABC, abstractmethod
from collections.abc import Sequence
from datetime import datetime

T = TypeVar('T')
try:
    # PORT: Until 3.11, you cannot create a class that
    # inherits TypedDict and Generic
    type("_inherit_test", (TypedDict, Generic[T]), {})
except TypeError:
    from typing_extensions import TypedDict


class Indexed(ABC):
    """ABC for anything that has an index (for example, messages)."""

    # RFE: it would be nicer if we can just match function under a prefix
    @abstractmethod
    def update(self: Self, method: str) -> Self:
        """Updates this object.

        This function is to modify objects that already exists on the TBG
        server.

        :param method: The method to use.
        :raise IncompleteError: Some necessary fields are not defined.
        """
        raise NotImplementedError

    @abstractmethod
    def submit(self: Self, method: str) -> Self:
        """Submit this object.

        This function is to create objects that don't exist on the TBG server.

        :param method: The method to use.
        :raise IncompleteError: Some necessary fields are not defined."""
        raise NotImplementedError


class Paged(ABC, Sequence, Generic[T]):
    """ABC for anything that has pages on it. (for example, topics)"""
    @abstractmethod
    def get_page(self: Self, page: int = 1) -> list[T]:
        """Get the specified page.

        Note that this function is 1-indexed; use the usual subscript
        expression for the 0-indexed version of this function."""
        raise NotImplementedError

    @abstractmethod
    def get_size(self: Self) -> int | None:
        """Return the length of this object. If the length is currently
        unknown, return `None`.

        For the best perfomance, this function should be cached."""
        raise NotImplementedError

    def __getitem__(self: Self, x: int) -> list[T]:
        x = round(x)
        length = self.__len__()
        if length is not None:  # currently unknown
            if x < 0:  # negative indicies wraps around
                x = length - x
            if x < 0 or x >= length:
                raise IndexError("list index out of range")
        return self.get_page(x + 1)

    def __len__(self: Self) -> int:
        return self.get_size()


class PageData(TypedDict, Generic[T], total=False):
    """A type that contains information about a page.
    """

    hierarchy: list[tuple[str, str]]
    """The hierarchy of this page."""
    current_page: int
    """The current page number."""
    total_pages: int
    """The total pages."""
    contents: list[T]
    """The contents of the page."""


class BoardData(TypedDict, total=False):
    """A type that contains information about a board.
    """

    bid: int
    """The board ID."""
    board_name: str
    """The board name."""


class TopicData(BoardData, total=False):
    """A type that contains information about a topic.

    :ivar tid: The topic ID.
    :ivar topic_name: The topic name.
    :ivar pages: The amount of pages the topic has
    """
    tid: int
    """The topic ID."""
    topic_name: str
    """The topic name."""


class UserGroup(Enum):
    """An enum of user groups used in the TBGs."""
    BANNED = "Banned"
    TBG = "TBGer"
    TBG_TEAM = "TBG Team"
    # TBG_ADMIN = "TBG Administrator"  # this is not a thing anymore
    TBG_WIKI = "TBG Wiki Bureaucrats"
    TBG_WIKI_ADMIN = "TBG Wiki Administrators"
    TBG_MOD = "TBG Moderators"
    RETIRED_TBG_MOD = "Retired TBG Moderators"


class PostIcons(Enum):
    """An enum of the post icons used in the TBGs."""
    # Yes, this is a thing now.
    STANDARD = "xx"
    THUMB_UP = "thumbup"
    THUMB_DOWN = "thumbdown"
    EXCLAMATION = "exclamation"
    QUESTION = "question"
    LAMP = "lamp"
    SMILE = "smiley"
    ANGRY = "angry"
    CHEESY = "cheesy"
    GRIN = "grin"
    SAD = "sad"
    WINK = "wink"
    POLL = "poll"


class Smilies(Enum):
    """An enum of the smilies icons used in the TBGs."""
    # Note: Uses file names for the member names.
    SMILE = ":)"
    NEUTRAL = ":|"
    SAD = ":("
    YIKES = ":o"
    BIG_SMILE = ":D"
    LOL = ":lol:"
    HMM = ":/"
    MAD = "D:<"
    WINK = ";)"
    TONGUE = ":P"
    ROLL = ":roll:"
    COOL = "B)"


class SearchType(Enum):
    """Corresponds to the Match input (searchtype) on the Search form."""
    ALL_WORDS = "1"
    """Match all words."""
    ANY_WORDS = "2"
    """Match any words."""


class SortBy(Enum):
    """Corresponds to the Sort by input (sort) criteria on the Search form."""
    RELEVANCE = "relevance"
    """Sort by relevance; how many word matches."""
    REPLIES = "num_replies"
    """Sort by number of replies of the topic the message is posted."""
    MESSAGE_ID = "id_msg"
    """Sort by the message ID; generally this corresponds to their age."""


class SortOrder(Enum):
    """Corresponds to the Sort by input (sort) ordering on the Search form."""
    ASC = "asc"
    """Sort ascending."""
    DESC = "desc"
    """Sort descending."""


class UserData(TypedDict, total=False):
    """A type that contains information about a user.
    """

    uid: int
    """The user's ID."""
    name: str
    """The user's name."""
    avatar: str
    """The avatar/profile picture of the user."""
    group: str | UserGroup
    """The user's group."""
    posts: int
    """The total amount of posts this user has made."""
    signature: str
    """The signature of this user."""
    email: str
    """The email address of this user."""
    blurb: str
    """The personal text of this user."""
    location: str
    """The location of this user."""
    real_name: str
    """The real name of this user."""
    social: dict[str, str]
    """Other identities of this user across different social medias."""
    website: str
    """The website URL of this user."""
    gender: str
    """The gender of this user."""


class MessageData(TopicData, total=False):
    """A type that contains information about a message.
    """

    mid: int
    """The message ID."""
    subject: str  # yes, this exists in SMF.
    """The message subject."""
    date: str | datetime
    """The date when this message was posted."""
    edited: str | None
    """The date when this message was last edited."""
    content: str
    """The message content."""
    user: UserData
    """The poster of the message."""
    icon: str | PostIcons
    """The icon used in the message. Usually this is invisible."""


class AlertData(TypedDict, total=False):
    """A type that contains information about a message."""

    aid: int
    """The ID of this number."""
    date: str | datetime
    """The date when this alert was made."""
    type: str
    """The type of the alert."""
    values: dict[str, Any]
    """The values of this alert."""<|MERGE_RESOLUTION|>--- conflicted
+++ resolved
@@ -2,16 +2,12 @@
 Protocols that signifies parts of a forum.
 """
 
-<<<<<<< HEAD
-from typing import TypeVar, TypedDict, Generic
+from typing import TypeVar, TypedDict, Generic, Any
 try:
     # PORT: 3.10 and below doesn't have typing.Self
     from typing import Self
 except ImportError:
     from typing_extensions import Self
-=======
-from typing import TypeVar, TypedDict, Generic, Self, Any
->>>>>>> 088fe827
 from enum import Enum
 from abc import ABC, abstractmethod
 from collections.abc import Sequence
