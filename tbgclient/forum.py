"""
Classes that signifies parts of a forum.
"""
from .session import UsesSession
from .protocols.forum import (
    Indexed, UserGroup, Paged, PostIcons, UserData, SearchType, SortBy,
    SortOrder
)
# from .protocols.forum import
from .exceptions import RequestError, IncompleteError
from . import api
from .parsers import forum as forum_parser
from dataclasses import dataclass, InitVar, fields, field
<<<<<<< HEAD
from typing import TypeVar, Generic, ClassVar
try:
    # PORT: 3.10 and below doesn't have typing.Self
    from typing import Self
except ImportError:
    from typing_extensions import Self
=======
from typing import TypeVar, Generic, Self, ClassVar, Any
>>>>>>> 088fe827
from warnings import warn
from collections.abc import Iterator
import zlib
import base64
from datetime import datetime, date
from itertools import count

T = TypeVar("T")


def check_fields(self: Self, *fields) -> Self:
    """Checks the field for this instance."""
    missing = []
    for field in fields:  # noqa: F402
        if getattr(self, field) is None:
            missing.append(field)
    if missing != []:
        raise IncompleteError(missing)


class _Indexed(Indexed):
    """An altered version of Indexed."""

    default_update_method = "get"
    default_submit_method = "post"

    def update(self: Self, method: str = None, **kwargs) -> Self:
        """See :py:class:`Indexed`.

        :param method: The method to use.
        :raise IncompleteError: Some necessary fields are not defined.
        """
        if method is None:
            method = self.default_update_method
        attrs = dir(self)
        my_fields = {field.name for field in fields(self)}
        method_name = "update_" + method

        excess_kwargs = {}
        for k, v in kwargs.items():
            if k in my_fields:
                setattr(self, k, v)
            else:
                excess_kwargs[k] = v

        if method_name in attrs:
            return getattr(self, method_name)(**excess_kwargs)
        else:
            raise NotImplementedError(f"method {method} not implemented")

    def submit(self: Self, method: str = None, **kwargs) -> Self:
        """See :py:class:`Indexed`.

        :param method: The method to use.
        :raise IncompleteError: Some necessary fields are not defined."""
        if method is None:
            method = self.default_submit_method
        attrs = dir(self)
        my_fields = {field.name for field in fields(self)}
        method_name = "submit_" + method

        excess_kwargs = {}
        for k, v in kwargs.items():
            if k in my_fields:
                setattr(self, k, v)
            else:
                excess_kwargs[k] = v

        if method_name in attrs:
            return getattr(self, method_name)(**excess_kwargs)
        else:
            raise NotImplementedError(f"method {method} not implemented")


@dataclass
class Page(Generic[T]):
    """A class representing a page.

    This object is polymorphic; it can support pages of different content
    types.
    """

    hierarchy: list[tuple[str, str]]
    """The hierarchy of this page."""
    current_page: int
    """The current page number."""
    total_pages: int
    """The total pages."""
    contents: list[T]
    """The contents of the page."""
    content_type: InitVar[T]

    def __post_init__(self: Self, content_type: T) -> None:
        # cast self.contents with content_type
        self.contents = [
            content_type(**x) for x in self.contents
        ]

    def __iter__(self: Self) -> Iterator[T]:
        return iter(self.contents)


@dataclass
class User(UsesSession, _Indexed):
    """A class that represents a user."""
    uid: int = None
    name: str = None
    avatar: str = None
    group: str | UserGroup = None
    posts: int = None
    signature: str = None
    email: str = None
    blurb: str = None
    location: str = None
    real_name: str = None
    social: dict[str, str] = None
    website: str = None
    gender: str = None

    default_submit_method: ClassVar[str] = "profile"

    def update_get(self: Self) -> Self:
        """GET this user on the specified :py:ivar:`uid`."""
        check_fields(self, "uid")
        res = api.do_action(
            self.session,
            "profile",
            params={"u": str(self.uid)},
            no_percents=True
        )
        forum_parser.check_errors(res.text, res)
        parsed = forum_parser.parse_profile(res.text)
        # The parsed dictionary doesn't include the uid
        parsed["uid"] = self.uid
        self.__init__(**parsed)
        return self

    def submit_profile(self: Self,
                       birthday: datetime | date | None = None) -> Self:
        """Update this user's profile.

        .. warning::

            Keep in mind that the :py:attr:`signature` attribute is expecting
            a BBC value, not the HTML string that :py:func:`update_get`
            returns. If you just updated this object using that function, this
            *will* be escaped by SMF, which may be undesirable.

            To avoid this, make sure you update the signature, or just blank
            it out.

            .. code-block:: python

                user.update()
                user.signature = "something"
                user.submit()

        :param birthday: The birthday of this user. If `None`, leave it
                         unchanged.
        """
        check_fields(self, "uid")
        gender_idx = {
            "none": 0,
            "male": 1,
            "female": 2,
            "non-binary": 3,
        }
        social_idx = {
            "jabber": "cust_jabber",
            "msn messenger": "cust_msn",
            "aol im": "cust_aolim",
            "yahoo! messenger": "cust_yahoo"
        }
        res = api.edit_profile(
            self.session,
            self.uid,
            self.avatar,
            self.blurb,
            None,
            self.signature,
            # We didn't store the website title
            self.website,
            self.website,
            {
                "cust_real": self.real_name,
                "cust_loca": self.location,
                **{
                    social: ""
                    for social in social_idx.values()
                },
                **{
                    social_idx[k.lower()]: v
                    for k, v in self.social.items()
                    if k.lower in social_idx
                },
                "cust_gender": gender_idx[str(self.gender).lower()]
            },
        )
        forum_parser.check_errors(res.text, res)
        return self


@dataclass
class Topic(Paged, UsesSession, _Indexed):
    """A class that represents a topic."""

    tid: int = None
    """The topic ID."""
    topic_name: str = None
    """The topic name."""
    pages: int = None
    """The amount of pages the topic has."""

    def __post_init__(self: Self) -> None:
        self.total_pages = 0

    def update_get(self: Self) -> Self:
        """GET this topic on the specified :py:ivar:`tid`."""
        page = self.get_page()
        # Update my own fields
        last_item = page.hierarchy[-1]
        last_name, _last_url = last_item
        self.topic_name = last_name
        self.pages = page.total_pages
        return self

    def get_page(self: Self, page: int = 1) -> Page["Message"]:
        """Gets a page of posts."""
        check_fields(self, "tid")
        res = api.get_topic_page(
            self.session, self.tid, (page - 1) * api.TOPIC_PER_PAGE
        )
        parsed = forum_parser.parse_page(
            res.text,
            forum_parser.parse_topic_content
        )
        if page != parsed["current_page"]:
            warn(f"Expected page {page}, got page {parsed['current_page']}")
        # just in case update_get() hasn't been called
        last_item = parsed["hierarchy"][-1]
        last_name, _last_url = last_item
        return Page(**parsed, content_type=Message)

    def get_size(self: Self) -> int:
        return self.pages


@dataclass
class Message(UsesSession, _Indexed):
    """A class that represents a message.

    A message (usually called a post) is the smallest unit of a forum. It
    carries a string of text as the content of the message, consisting of
    text, images, links, etc. It also carries other metadata like date of
    post and the user that  posted this post.
    """
    tid: int = None
    mid: int = None
    subject: str = None
    date: str = None
    edited: str | None = None
    content: str = None
    user: User | UserData = None
    icon: str | PostIcons = None
    board_name: InitVar[str] = None
    bid: InitVar[int] = None

    def __post_init__(self: Self, board_name: str, bid: int) -> None:
        if type(self.user) is dict:
            self.user = User(**self.user)
        if type(self.icon) is str:
            self.icon = PostIcons(self.icon)

    def submit_post(self: Self) -> Self:
        """POST this message on the specified :py:ivar:`tid`."""
        check_fields(self, "tid")
        res = api.post_message(
            self.session, self.tid, self.content, self.subject, self.icon
        )
        forum_parser.check_errors(res.text, res)
        return self

    def update_get(self: Self) -> Self:
        """GET this message on the specified :py:ivar:`mid`."""
        check_fields(self, "mid")
        res = api.get_message_page(
            self.session, self.mid
        )
        forum_parser.check_errors(res.text, res)
        parsed = forum_parser.parse_page(
            res.text,
            forum_parser.parse_topic_content
        )
        post = filter(lambda x: x["mid"] == self.mid, parsed["contents"])
        try:
            post = next(post)
            self.__init__(**post)
        except StopIteration:
            raise RequestError("Requested post doesn't exist in page",
                               response=res)
        return self

    def submit_edit(self: Self, reason: str = "") -> Self:
        """POST an edit with a specified reason."""
        check_fields(self, "mid", "tid")
        res = api.edit_message(
            self.session, self.mid, self.tid, self.content, self.subject,
            self.icon, reason
        )
        forum_parser.check_errors(res.text, res)
        return self

    def update_quotefast(self: Self) -> Self:
        """GETs the BBC of message on the specified :py:ivar:`mid`.
        This uses the `quotefast` action."""
        check_fields(self, "mid")
        params = {
            "quote": str(self.mid),
            "xml": None,
            "modify": None,  # allows posts from closed topics
        }
        res = api.do_action(
            self.session, "quotefast", params=params,
            no_percents=True
        )
        if "<html" in res.text:  # this is not XML!
            forum_parser.check_errors(res.text, res)
        post = forum_parser.parse_quotefast(res.text)
        self.__init__(**post)
        return self


@dataclass(frozen=True)
class Search(UsesSession, Paged):
    """A class representing a search query.

    .. warning:: Searching takes quite a long time for some reason.
    Use sparingly."""

    query: str
    """The text to search for."""
    match: str | SearchType = SearchType.ALL_WORDS
    """The search criteria: either to match all words or any words."""
    user: str = "*"
    """Which user to search their posts, delimited with a comma.
    ``*`` means all users."""
    sort: str | SortBy = SortBy.RELEVANCE
    """The sorting criteria."""
    order: str | SortOrder = SortOrder.DESC
    """The ordering of the sort."""
    complete: bool = False
    """Whether to show the search result as a complete message."""
    subject_only: bool = False
    """Whether to search the subject only or not."""
    min_age: int = 0
    """The minimal age for posts in days."""
    max_age: int = 9999
    """The maximal age for posts in days."""
    forums: list[int] = field(
        default_factory=lambda: list((2, 3, 5, 6))
    )
    """A list of forum IDs to search."""
    # IDEA: Make this an enum?
    MSGS_PER_PAGE: ClassVar[int] = 30

    def __post_init__(self: Self) -> None:
        # Enum-ify!
        if type(self.match) is str:
            self.match = SearchType[self.match.lower()]
        if type(self.sort) is str:
            self.sort = SortBy[self.sort.lower()]
        if type(self.order) is str:
            self.order = SortOrder[self.order.lower()]

    def get_page(self: Self, page: int = 1) -> Page[Message]:
        # This uses the params query string to provide parameters.
        # Creation of this is based from this source code:
        # https://github.com/SimpleMachines/SMF/blob/release-2.1/Sources/Search.php#L996-L1016
        fields = {
            # We're assuming this is always 1
            # This is only used for one occasion
            # https://github.com/SimpleMachines/SMF/blob/release-2.1/Sources/Search.php#L364-L366
            "advanced": "1",
            "brd": ",".join(map(str, self.forums)),
            "sort": self.sort.value,
            "sort_dir": self.order.value,
            "search": self.query,
            "minage": str(self.min_age),
            "maxage": str(self.max_age),
        }
        if self.complete:
            fields["show_complete"] = ""
        if self.subject_only:
            fields["subject_only"] = ""
        # Convert
        params = '|"|'.join(
            key + "|'|" + value
            for key, value in fields.items()
        ).encode()
        params = zlib.compress(params)
        params = base64.b64encode(params)
        params = (params
                  .replace(b"+", b"-")
                  .replace(b"/", b"_")
                  .replace(b"=", b".")
                  )

        res = api.do_action(
            self.session, "search2", params={
                "params": params,
                "start": str((page - 1) * self.MSGS_PER_PAGE)
            },
            no_percents=True
        )
        forum_parser.check_errors(res.text, res)
        parsed = forum_parser.parse_page(
            res.text,
            forum_parser.parse_search_content
        )
        page = Page(**parsed, content_type=Message)
        # HACK: Cannot write into frozen instance normally
        object.__setattr__(self, "pages", page.total_pages)
        return page

    def get_size(self: Self) -> int:
        try:
            return self.pages
        except AttributeError:
            return None


class Alert(UsesSession):
    """Classes representing an alert.

    This class doesn't create an instance of itself, but instead subclasses
    that represents every alert cases."""
    @dataclass(frozen=True)
    class Case:
        """Shared attributes and functions for each case."""
        date: datetime
        aid: int

        def __post_init__(self):
            for name, annotation in self.__annotations__.items():
                if isinstance(annotation, InitVar):
                    continue
                attr = getattr(self, name)
                object.__setattr__(self, name, annotation(**attr))

    @dataclass(frozen=True)
    class Quoted(Case):
        """Someone quoted a message from this user."""
        user: User
        msg: Message

    @dataclass(frozen=True)
    class Mentioned(Case):
        """Someone mentioned this user."""
        user: User
        msg: Message

    @dataclass(frozen=True)
    class NewTopic(Case):
        """Someone made a new topic in a board."""
        user: User
        topic: Topic
        board: InitVar[Any]  # currently unused

        def __post_init__(self, board):
            super().__post_init__()

    @dataclass(frozen=True)
    class Unknown(Case):
        """An alert that cannot be identified their type at this moment."""
        data: Any

    def __new__(cls, type, values, aid, date):
        cases = {
            "msg_mention": cls.Mentioned,
            "msg_quote": cls.Quoted,
            "board_topic": cls.NewTopic,
            "unknown": cls.Unknown
        }
        return cases[type](**values, aid=aid, date=date)

    # IDEA: maybe make another object just for this?
    @classmethod
    def get_page(cls, page=1):
        """Gets a page of alerts."""
        session = cls.session.fget(cls)
        res = api.do_action(
            session, "profile",
            params={"area": "showalerts"},
            no_percents=True
        )
        parsed = forum_parser.parse_page(
            res.content,
            forum_parser.parse_alerts_content
        )
        return Page(**parsed, content_type=Alert)

    @classmethod
    def pages(cls):
        """Returns a generator that gets pages of alerts."""
        for i in count(1):
            page = cls.get_page(i)
            yield page
            if page.current_page == page.total_pages:
                break<|MERGE_RESOLUTION|>--- conflicted
+++ resolved
@@ -11,16 +11,12 @@
 from . import api
 from .parsers import forum as forum_parser
 from dataclasses import dataclass, InitVar, fields, field
-<<<<<<< HEAD
-from typing import TypeVar, Generic, ClassVar
+from typing import TypeVar, Generic, ClassVar, Any
 try:
     # PORT: 3.10 and below doesn't have typing.Self
     from typing import Self
 except ImportError:
     from typing_extensions import Self
-=======
-from typing import TypeVar, Generic, Self, ClassVar, Any
->>>>>>> 088fe827
 from warnings import warn
 from collections.abc import Iterator
 import zlib
